--- conflicted
+++ resolved
@@ -113,20 +113,7 @@
         delegate: Kirigami.BasicListItem {
             id: listItem
 
-<<<<<<< HEAD
-            contentItem: Item {
-                implicitHeight: Math.max(label.implicitHeight, Kirigami.Units.iconSizes.smallMedium)
-                Kirigami.Label {
-                    id: label
-                    anchors.verticalCenter: parent.verticalCenter
-                    x: y
-                    text: model.text
-                    color: listItem.checked || (listItem.pressed && !listItem.checked && !listItem.sectionDelegate) ? listItem.activeTextColor : listItem.textColor
-                }
-            }
-=======
             label: model.text
->>>>>>> eb364043
 
             property Item ownPage
             onClicked: {
