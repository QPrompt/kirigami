/*
 *   Copyright 2015 Marco Martin <mart@kde.org>
 *
 *   This program is free software; you can redistribute it and/or modify
 *   it under the terms of the GNU Library General Public License as
 *   published by the Free Software Foundation; either version 2 or
 *   (at your option) any later version.
 *
 *   This program is distributed in the hope that it will be useful,
 *   but WITHOUT ANY WARRANTY; without even the implied warranty of
 *   MERCHANTABILITY or FITNESS FOR A PARTICULAR PURPOSE.  See the
 *   GNU Library General Public License for more details
 *
 *   You should have received a copy of the GNU Library General Public
 *   License along with this program; if not, write to the
 *   Free Software Foundation, Inc.,
 *   51 Franklin Street, Fifth Floor, Boston, MA  02110-1301, USA.
 */

import QtQuick 2.1
import QtQuick.Controls 1.4 as Controls
import QtQuick.Layouts 1.2
import org.kde.kirigami 1.0 as Kirigami

Kirigami.ScrollablePage {
    id: pageRoot

    implicitWidth: Kirigami.Units.gridUnit * 20
    background: Rectangle {
        color: Kirigami.Theme.viewBackgroundColor
    }

    title: "Gallery"

    supportsRefreshing: true
    onRefreshingChanged: {
        if (refreshing) {
            refreshRequestTimer.running = true;
        }
    }

    //flickable: mainListView
    actions {
        contextualActions: [
            Kirigami.Action {
                text:"Action 1"
                iconName: "document-decrypt"
                onTriggered: print("Action 1 clicked")
            },
            Kirigami.Action {
                id: shareAction
                visible: checkableAction.checked
                text:"Action 2"
                iconName: "document-share"
            },
            Kirigami.Action {
                id: checkableAction
                text:"Checkabke"
                checkable: true
                iconName: "dashboard-show"
            }
        ]
    }



    ListView {
        id: mainListView
        Timer {
            id: refreshRequestTimer
            interval: 3000
            onTriggered: pageRoot.refreshing = false
        }
        model: ListModel {
            ListElement {
                text: "Button"
                component: "Button"
            }
            ListElement {
                text: "CheckBox"
                component: "CheckBox"
            }
            ListElement {
                text: "Radio Button"
                component: "RadioButton"
            }
            ListElement {
                text: "Progress Bar"
                component: "ProgressBar"
            }
            ListElement {
                text: "Slider"
                component: "Slider"
            }
            ListElement {
                text: "Switch"
                component: "Switch"
            }
            ListElement {
                text: "Text Field"
                component: "TextField"
            }
            ListElement {
<<<<<<< HEAD
                text: "Multiple Columns"
                component: "MultipleColumns"
=======
                text: "List View"
                component: "ListView"
>>>>>>> 691f52ba
            }
            ListElement {
                text: "Non Scrollable Page"
                component: "NonScrollable"
            }
        }
        delegate: Kirigami.SwipeListItem {
            id: listItem
            Item {
                Kirigami.Label {
                    anchors.verticalCenter: parent.verticalCenter
                    x: y
                    text: model.text
                    color: listItem.checked ? Kirigami.Theme.viewHighlightedTextColor : Kirigami.Theme.viewTextColor
                }
            }
            property Item ownPage
            onClicked: {
                if (!model.component) {
                    return;
                }
                root.pageStack.pop(pageRoot);
                ownPage = root.pageStack.push(Qt.resolvedUrl("gallery/" + model.component + "Gallery.qml"));
            }
            checked: ownPage && root.pageStack.lastItem == ownPage
            actions: [
                Kirigami.Action {
                    iconName: "document-decrypt"
                    onTriggered: print("Action 1 clicked")
                },
                Kirigami.Action {
                    iconName: "mail-reply-sender"
                }]
        }
    }
}
<|MERGE_RESOLUTION|>--- conflicted
+++ resolved
@@ -101,13 +101,12 @@
                 component: "TextField"
             }
             ListElement {
-<<<<<<< HEAD
                 text: "Multiple Columns"
                 component: "MultipleColumns"
-=======
+            }
+            ListElement {
                 text: "List View"
                 component: "ListView"
->>>>>>> 691f52ba
             }
             ListElement {
                 text: "Non Scrollable Page"
