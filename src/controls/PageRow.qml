/*
 *   Copyright 2016 Marco Martin <mart@kde.org>
 *
 *   This program is free software; you can redistribute it and/or modify
 *   it under the terms of the GNU Library General Public License as
 *   published by the Free Software Foundation; either version 2, or
 *   (at your option) any later version.
 *
 *   This program is distributed in the hope that it will be useful,
 *   but WITHOUT ANY WARRANTY; without even the implied warranty of
 *   MERCHANTABILITY or FITNESS FOR A PARTICULAR PURPOSE.  See the
 *   GNU Library General Public License for more details
 *
 *   You should have received a copy of the GNU Library General Public
 *   License along with this program; if not, write to the
 *   Free Software Foundation, Inc.,
 *   51 Franklin Street, Fifth Floor, Boston, MA  02110-1301, USA.
 */

import QtQuick 2.5
import QtQuick.Layouts 1.2
import QtQml.Models 2.2
import QtQuick.Templates 2.0 as T
import QtQuick.Controls 2.0 as QQC2
import org.kde.kirigami 2.7
import "private/globaltoolbar" as GlobalToolBar
import "templates" as KT

/**
 * PageRow implements a row-based navigation model, which can be used
 * with a set of interlinked information pages. Items are pushed in the
 * back of the row and the view scrolls until that row is visualized.
 * A PageRowcan show a single page or a multiple set of columns, depending
 * on the window width: on a phone a single column should be fullscreen,
 * while on a tablet or a desktop more than one column should be visible.
 * @inherit QtQuick.Templates.Control
 */
T.Control {
    id: root

//BEGIN PROPERTIES
    /**
     * This property holds the number of items currently pushed onto the view
     */
    property alias depth: columnsView.depth

    /**
     * The last Page in the Row
     */
    readonly property Item lastItem: columnsView.contentChildren[columnsView.contentChildren.length - 1]

    /**
     * The currently visible Item
     */
    property alias currentItem: columnsView.currentItem

    /**
     * the index of the currently visible Item
     */
    property alias currentIndex: columnsView.currentIndex

    /**
     * The initial item when this PageRow is created
     */
    property variant initialPage

    /**
     * The main flickable of this Row
     */
    contentItem: columnsView

    /**
     * items: list<Item>
     * All the items that are present in the PageRow
     * @since 2.6
     */
    readonly property var items: pagesLogic.pages;

    /**
     * visibleItems: list<Item>
     * All pages which are visible in the PageRow, excluding those which are scrolled away
     * @since 2.6
     */
    property var visibleItems: []

    /**
     * firstVisibleItem: Item
     * The first at least partially visible page in the PageRow, pages before that one will be out of the viewport
     * @since 2.6
     */
    readonly property Item firstVisibleItem: visibleItems.length > 0 ? visibleItems[0] : null

    /**
     * lastVisibleItem: Item
     * The last at least partially visible page in the PageRow, pages after that one will be out of the viewport
     * @since 2.6
     */
    readonly property Item lastVisibleItem: visibleItems.length > 0 ? visibleItems[visibleItems.length - 1] : null

    /**
     * The default width for a column
     * default is wide enough for 30 grid units.
     * Pages can override it with their Layout.fillWidth,
     * implicitWidth Layout.minimumWidth etc.
     */
    property int defaultColumnWidth: Units.gridUnit * 20

    /**
     * interactive: bool
     * If true it will be possible to go back/forward by dragging the
     * content themselves with a gesture.
     * Otherwise the only way to go back will be programmatically
     * default: true
     */
    property alias interactive: columnsView.interactive

    /**
     * wideMode: bool
     * If true, the PageRow is wide enough that willshow more than one column at once
     * @since 5.37
     */
    readonly property bool wideMode: root.width >= root.defaultColumnWidth*2 && depth >= 2

    /**
     * separatorVisible: bool
     * True if the separator between pages should be visible
     * default: true
     * @since 5.38
     */
    property bool separatorVisible: true

    /**
     * globalToolBar: grouped property
     * Controls the appearance of an optional global toolbar for the whole PageRow.
     * It's a grouped property comprised of the following properties:
     * * style: (Kirigami.ApplicationHeaderStyle) can have the following values:
     *   ** Auto: depending on application formfactor, it can behave automatically like other values, such as a Breadcrumb on mobile and ToolBar on desktop
     *   ** Breadcrumb: it will show a breadcrumb of all the page titles in the stack, for easy navigation
     *   ** Titles: each page will only have its own tile on top 
     *   ** TabBar: the global toolbar will look like a TabBar to select the pages
     *   ** ToolBar: each page will have the title on top together buttons and menus to represent all of the page actions: not available on Mobile systems.
     *   ** None: no global toolbar will be shown
     *
     * * actualStyle: this will represent the actual style of the toolbar: it can be different from style in the case style is Auto
     * * showNavigationButtons: if true, forward and backward navigation buttons will be shown on the left of the toolbar
     * * minimumHeight: (int) minimum height of the header, which will be resized when scrolling, only in Mobile mode (default: preferredHeight, sliding but no scaling)
    property int preferredHeight: (int) the height the toolbar will usually have
    property int maximumHeight: (int) The height the toolbar will have in mobile mode when the app is in reachable mode (default: preferredHeight * 1.5)
     * * leftReservedSpace: (int, readonly) how many pixels are reserved at the left of the page toolBar (for navigation buttons or drawer handle)
    property int rightReservedSpace: (int, readonly) how many pixels are reserved at the right of the page toolbar (drawer handle)
     * @since 5.48
     */
    readonly property alias globalToolBar: globalToolBar
//END PROPERTIES

//BEGIN FUNCTIONS
    /**
     * Pushes a page on the stack.
     * The page can be defined as a component, item or string.
     * If an item is used then the page will get re-parented.
     * If a string is used then it is interpreted as a url that is used to load a page 
     * component.
     *
     * @param page The page can also be given as an array of pages.
     *     In this case all those pages will
     *     be pushed onto the stack. The items in the stack can be components, items or
     *     strings just like for single pages.
     *     Additionally an object can be used, which specifies a page and an optional
     *     properties property.
     *     This can be used to push multiple pages while still giving each of
     *     them properties.
     *     When an array is used the transition animation will only be to the last page.
     *
     * @param properties The properties argument is optional and allows defining a
     * map of properties to set on the page.
     * @return The new created page
     */
    function push(page, properties) {
        //don't push again things already there
        if (page.createObject === undefined && typeof page != "string" && columnsView.contentChildren.indexOf(page) !== -1) {
            print("The item " + page + " is already in the PageRow");
            return;
        }

        columnsView.pop(columnsView.currentItem);

        // figure out if more than one page is being pushed
        var pages;
        if (page instanceof Array) {
            pages = page;
            page = pages.pop();
            if (page.createObject === undefined && page.parent === undefined && typeof page != "string") {
                properties = properties || page.properties;
                page = page.page;
            }
        }

        // push any extra defined pages onto the stack
        if (pages) {
            var i;
            for (i = 0; i < pages.length; i++) {
                var tPage = pages[i];
                var tProps;
                if (tPage.createObject === undefined && tPage.parent === undefined && typeof tPage != "string") {
                    if (pagesLogic.containsPage(tPage)) {
                        print("The item " + page + " is already in the PageRow");
                        continue;
                    }
                    tProps = tPage.properties;
                    tPage = tPage.page;
                }

                var container = pagesLogic.initPage(tPage, tProps);
                pagesLogic.append(container);
                pagesLogic.pages.push(tPage);
                root.itemsChanged();
            }
        }

        // initialize the page
<<<<<<< HEAD
        var pageItem = pagesLogic.initPage(page, properties);

        pagePushed(pageItem);
        return pageItem;
=======
        var container = pagesLogic.initPage(page, properties);
        pagesLogic.append(container);
        pagesLogic.pages.push(page);
        container.visible = container.page.visible = true;

        mainView.currentIndex = container.level;
        pagePushed(container.page);
        root.itemsChanged();
        return container.page
>>>>>>> 023c6ea8
    }

    /**
     * Pops a page off the stack.
     * @param page If page is specified then the stack is unwound to that page,
     * to unwind to the first page specify
     * page as null.
     * @return The page instance that was popped off the stack.
     */
    function pop(page) {
        if (depth == 0) {
            return;
        }

        columnsView.pop(page)
        pageRemoved(page)
    }

    /**
     * Emitted when a page has been pushed
     * @param page the new page
     * @since 2.5
     */
    signal pagePushed(Item page)

    /**
     * Emitted when a page has been removed from the row.
     * @param page the page that has been removed: at this point it's still valid,
     *           but may be auto deleted soon.
     * @since 2.5
     */
    signal pageRemoved(Item page)

    /**
     * Replaces a page on the stack.
     * @param page The page can also be given as an array of pages.
     *     In this case all those pages will
     *     be pushed onto the stack. The items in the stack can be components, items or
     *     strings just like for single pages.
     *     Additionally an object can be used, which specifies a page and an optional
     *     properties property.
     *     This can be used to push multiple pages while still giving each of
     *     them properties.
     *     When an array is used the transition animation will only be to the last page.
     * @param properties The properties argument is optional and allows defining a
     * map of properties to set on the page.
     * @see push() for details.
     */
    function replace(page, properties) {
        if (currentIndex >= 1) {
            pop(columnsView.contentChildren[currentIndex-1]);
        } else if (currentIndex == 0) {
            pop();
        } else {
            console.warn("There's no page to replace");
        }
        return push(page, properties);
    }

    /**
     * Clears the page stack.
     * Destroy (or reparent) all the pages contained.
     */
    function clear() {
        return columnsView.clear();
    }

    /**
     * @return the page at idx
     * @param idx the depth of the page we want
     */
    function get(idx) {
        return columnsView.contentChildren[idx];
    }

    /**
     * go back to the previous index and scroll to the left to show one more column
     */
    function flickBack() {
        if (depth > 1) {
            currentIndex = Math.max(0, currentIndex - 1);
        }
    }

    /**
     * layers: QtQuick.Controls.PageStack
     * Access to the modal layers.
     * Sometimes an application needs a modal page that always covers all the rows.
     * For instance the full screen image of an image viewer or a settings page.
     * @since 5.38
     */
    property alias layers: layersStack
//END FUNCTIONS

    onInitialPageChanged: {
        if (initialPage) {
            clear();
            push(initialPage, null)
        }
    }

    Keys.forwardTo: [currentItem]

<<<<<<< HEAD
=======
    SequentialAnimation {
        id: mainViewScrollAnim
        property real from
        property real to
        NumberAnimation {
            target: mainView
            properties: "contentX"
            duration: Units.longDuration
            from: mainViewScrollAnim.from
            to: mainViewScrollAnim.to
        }
        ScriptAction {
            script: {
                mainView.flick(100, 0);
            }
        }
    }

>>>>>>> 023c6ea8
    GlobalToolBar.PageRowGlobalToolBarStyleGroup {
        id: globalToolBar
        readonly property int leftReservedSpace: globalToolBarUI.item ? globalToolBarUI.item.leftReservedSpace : 0
        readonly property int rightReservedSpace: globalToolBarUI.item ? globalToolBarUI.item.rightReservedSpace : 0
        readonly property int height: globalToolBarUI.height
        readonly property Item leftHandleAnchor: globalToolBarUI.item ? globalToolBarUI.item.leftHandleAnchor : null
        readonly property Item rightHandleAnchor: globalToolBarUI.item ? globalToolBarUI.item.rightHandleAnchor : null
    }

    QQC2.StackView {
        id: layersStack
        z: 99
        visible: depth > 1 || busy
        anchors {
            fill: parent
        }
        //placeholder as initial item
        initialItem: Item {}

        function clear () {
            //don't let it kill the main page row
            var d = root.depth;
            for (var i = 1; i < d; ++i) {
                pop();
            } 
        }

        popEnter: Transition {
            OpacityAnimator {
                from: 0
                to: 1
                duration: Units.longDuration
                easing.type: Easing.InOutCubic
            }
        }
        popExit: Transition {
            ParallelAnimation {
                OpacityAnimator {
                    from: 1
                    to: 0
                    duration: Units.longDuration
                    easing.type: Easing.InOutCubic
                }
                YAnimator {
                    from: 0
                    to: height/2
                    duration: Units.longDuration
                    easing.type: Easing.InCubic
                }
            }
        }

        pushEnter: Transition {
            ParallelAnimation {
                //NOTE: It's a PropertyAnimation instead of an Animator because with an animator the item will be visible for an instant before starting to fade
                PropertyAnimation {
                    property: "opacity"
                    from: 0
                    to: 1
                    duration: Units.longDuration
                    easing.type: Easing.InOutCubic
                }
                YAnimator {
                    from: height/2
                    to: 0
                    duration: Units.longDuration
                    easing.type: Easing.OutCubic 
                }
            }
        }


        pushExit: Transition {
            OpacityAnimator {
                from: 1
                to: 0
                duration: Units.longDuration
                easing.type: Easing.InOutCubic
            }
        }

        replaceEnter: Transition {
            ParallelAnimation {
                OpacityAnimator {
                    from: 0
                    to: 1
                    duration: Units.longDuration
                    easing.type: Easing.InOutCubic
                }
                YAnimator {
                    from: height/2
                    to: 0
                    duration: Units.longDuration
                    easing.type: Easing.OutCubic
                }
            }
        }

        replaceExit: Transition {
            ParallelAnimation {
                OpacityAnimator {
                    from: 1
                    to: 0
                    duration: Units.longDuration
                    easing.type: Easing.InCubic
                }
                YAnimator {
                    from: 0
                    to: -height/2
                    duration: Units.longDuration
                    easing.type: Easing.InOutCubic
                }
            }
        }
    }

    Loader {
        id: globalToolBarUI
        anchors {
            left: parent.left
            top: parent.top
            right: parent.right
        }
        z: 100
        active: globalToolBar.actualStyle != ApplicationHeaderStyle.None
        visible: active
        height: active ? implicitHeight : 0
        source: Qt.resolvedUrl("private/globaltoolbar/PageRowGlobalToolBarUI.qml");
    }

<<<<<<< HEAD
=======
    ListView {
        id: mainView
        boundsBehavior: Flickable.StopAtBounds
        orientation: Qt.Horizontal
        snapMode: ListView.SnapToItem
        currentIndex: 0
        property int marginForLast: count > 1 ? pagesLogic.get(count-1).page.width - pagesLogic.get(count-1).width : 0
        leftMargin: LayoutMirroring.enabled ? marginForLast : 0
        rightMargin: LayoutMirroring.enabled ? 0 : marginForLast
        preferredHighlightBegin: 0
        preferredHighlightEnd: 0
        highlightMoveDuration: Units.longDuration
        highlightFollowsCurrentItem: true
        onWidthChanged: updatevisibleItems()

        onContentXChanged: updatevisibleItems()

        function updatevisibleItems() {
            var visibleItems = [];
            var cont;
            var signalChange = false;
            for (var i = 0; i < pagesLogic.count; ++i) {
                cont = pagesLogic.get(i);
                if (cont.x - contentX < width && cont.x + cont.width - contentX > 0) {
                    visibleItems.push(cont.page);
                    if (root.visibleItems.indexOf(cont.page) === -1) {
                        signalChange = true;
                    }
                }
            }

            signalChange = signalChange || (visibleItems.length != root.visibleItems.length)

            if (signalChange) {
                root.visibleItems = visibleItems;
                root.visibleItemsChanged();
            }
        }
        onMovementEnded: currentIndex = Math.max(0, indexAt(contentX, 0))

        onFlickEnded: onMovementEnded();
        onCurrentIndexChanged: {
            if (currentItem) {
                currentItem.page.forceActiveFocus();
            }
        }
        opacity: layersStack.depth < 2
        Behavior on opacity {
            OpacityAnimator {
                duration: Units.longDuration
                easing.type: Easing.InOutQuad
            }
        }
        

        model: ObjectModel {
            id: pagesLogic
            readonly property var componentCache: new Array()
            readonly property int roundedDefaultColumnWidth: root.width < root.defaultColumnWidth*2 ? root.width : root.defaultColumnWidth
            property var pages: []
>>>>>>> 023c6ea8


<<<<<<< HEAD
    QtObject {
        id: pagesLogic
        readonly property var componentCache: new Array()
        readonly property int roundedDefaultColumnWidth: root.width < root.defaultColumnWidth*2 ? root.width : root.defaultColumnWidth
=======
                var item = pagesLogic.get(id);
                if (item.owner) {
                    item.page.visible = false;
                    item.page.parent = item.owner;
                }
                //FIXME: why reparent ing is necessary?
                //is destroy just an async deleteLater() that isn't executed immediately or it actually leaks?
                pagesLogic.remove(id);
                item.parent = root;
                root.pageRemoved(item.page);
                if (item.page.parent===item) {
                    item.page.destroy(1)
                }
                item.destroy();
                pages.splice(id, 1);
                root.itemsChanged();
            }
            function clearPages () {
                popScrollAnim.running = false;
                popScrollAnim.pendingDepth = -1;
                while (count > 0) {
                    removePage(count-1);
                }
                pages = [];
                root.itemsChanged();
            }
            function initPage(page, properties) {
                var container = containerComponent.createObject(mainView, {
                    "level": pagesLogic.count,
                    "page": page
                });

                var pageComp;
                if (page.createObject) {
                    // page defined as component
                    pageComp = page;
                } else if (typeof page == "string") {
                    // page defined as string (a url)
                    pageComp = pagesLogic.componentCache[page];
                    if (!pageComp) {
                        pageComp = pagesLogic.componentCache[page] = Qt.createComponent(page);
                    }
                }
                if (pageComp) {
                    // instantiate page from component
                    page = pageComp.createObject(container.pageParent, properties || {});

                    if (pageComp.status === Component.Error) {
                        throw new Error("Error while loading page: " + pageComp.errorString());
                    } 
                } else {
                    // copy properties to the page
                    for (var prop in properties) {
                        if (properties.hasOwnProperty(prop)) {
                            page[prop] = properties[prop];
                        }
                    }
                }
>>>>>>> 023c6ea8

        function initPage(page, properties) {

            var pageComp;
            if (page.createObject) {
                // page defined as component
                pageComp = page;
            } else if (typeof page == "string") {
                // page defined as string (a url)
                pageComp = pagesLogic.componentCache[page];
                if (!pageComp) {
                    pageComp = pagesLogic.componentCache[page] = Qt.createComponent(page);
                }
            }
            if (pageComp) {
                // instantiate page from component
                // FIXME: parent directly to columnsview or root?
                page = pageComp.createObject(columnsView, properties || {});

                if (pageComp.status === Component.Error) {
                    throw new Error("Error while loading page: " + pageComp.errorString());
                } 
            } else {
                // copy properties to the page
                for (var prop in properties) {
                    if (properties.hasOwnProperty(prop)) {
                        page[prop] = properties[prop];
                    }
                }
            }
            columnsView.currentIndex = page.ColumnsView.level;
            return page;
        }
        function containsPage(page) {
            for (var i = 0; i < pagesLogic.count; ++i) {
                var candidate = pagesLogic.get(i);
                if (candidate.page === page) {
                    print("The item " + page + " is already in the PageRow");
                    return;
                }
            }
        }
    }

<<<<<<< HEAD

    ColumnsView {
        id: columnsView
        anchors.fill: parent
        readonly property Item __pageRow: root
        columnResizeMode: depth < 2 || width < columnWidth * 2 ? ColumnsView.SingleColumn : ColumnsView.FixedColumns
        columnWidth: root.defaultColumnWidth
        opacity: layersStack.depth < 2
        Behavior on opacity {
            OpacityAnimator {
                duration: Units.longDuration
                easing.type: Easing.InOutQuad
=======
    Component {
        id: containerComponent

        MouseArea {
            id: container
            height: mainView.height
            width: root.width
            state: page
                    ? (page.visible ? (!root.wideMode ? "vertical" : (container.level >= pagesLogic.count - 1 ? "last" : "middle")) : "hidden")
                    : "";
            acceptedButtons: Qt.LeftButton | Qt.BackButton | Qt.ForwardButton

            property int level

            readonly property int hint: page && page.implicitWidth ? page.implicitWidth : root.defaultColumnWidth
            readonly property int roundedHint: Math.floor(root.width/hint) > 0 ? root.width/Math.floor(root.width/hint) : root.width
            property T.Control __pageRow: root

            property Item footer

            property Item page
            onPageChanged: {
                if (page) {
                    owner = page.parent;
                    page.parent = container;
                    page.anchors.left = container.left;
                    page.anchors.top = container.top;
                    page.anchors.right = container.right;
                    page.anchors.bottom = container.bottom;
                    page.anchors.topMargin = Qt.binding(function() {
                        if (!wideMode && (page.globalToolBarStyle == ApplicationHeaderStyle.ToolBar || page.globalToolBarStyle == ApplicationHeaderStyle.Titles)) {
                            return 0;
                        }
                        return globalToolBar.actualStyle == ApplicationHeaderStyle.TabBar || globalToolBar.actualStyle == ApplicationHeaderStyle.Breadcrumb ? globalToolBarUI.height : 0;
                    });
                } else {
                    pagesLogic.remove(level);
                }
            }
            property Item owner
            drag.filterChildren: true
            onPressed: {
                switch (mouse.button) {
                case Qt.BackButton:
                    root.flickBack();
                    break;
                case Qt.ForwardButton:
                    root.currentIndex = Math.min(root.depth, root.currentIndex + 1);
                    break;
                default:
                    root.currentIndex = level;
                    break;
                }
                mouse.accepted = false;
            }
            onFocusChanged: {
                if (focus) {
                    root.currentIndex = level;
                }
>>>>>>> 023c6ea8
            }
        }
    }

    Rectangle {
        anchors.bottom: columnsView.bottom
        height: Units.smallSpacing
        x: (columnsView.width - width) * (columnsView.contentX / (columnsView.contentWidth - columnsView.width))
        width: columnsView.width * (columnsView.width/columnsView.contentWidth)
        color: Theme.textColor
        opacity: 0
        onXChanged: {
            opacity = 0.3
            scrollIndicatorTimer.restart();
        }
        Behavior on opacity {
            OpacityAnimator {
                duration: Units.longDuration
                easing.type: Easing.InOutQuad
            }
        }
        Timer {
            id: scrollIndicatorTimer
            interval: Units.longDuration * 4
            onTriggered: parent.opacity = 0;
        }
    }
}<|MERGE_RESOLUTION|>--- conflicted
+++ resolved
@@ -218,22 +218,10 @@
         }
 
         // initialize the page
-<<<<<<< HEAD
         var pageItem = pagesLogic.initPage(page, properties);
 
         pagePushed(pageItem);
         return pageItem;
-=======
-        var container = pagesLogic.initPage(page, properties);
-        pagesLogic.append(container);
-        pagesLogic.pages.push(page);
-        container.visible = container.page.visible = true;
-
-        mainView.currentIndex = container.level;
-        pagePushed(container.page);
-        root.itemsChanged();
-        return container.page
->>>>>>> 023c6ea8
     }
 
     /**
@@ -337,27 +325,6 @@
 
     Keys.forwardTo: [currentItem]
 
-<<<<<<< HEAD
-=======
-    SequentialAnimation {
-        id: mainViewScrollAnim
-        property real from
-        property real to
-        NumberAnimation {
-            target: mainView
-            properties: "contentX"
-            duration: Units.longDuration
-            from: mainViewScrollAnim.from
-            to: mainViewScrollAnim.to
-        }
-        ScriptAction {
-            script: {
-                mainView.flick(100, 0);
-            }
-        }
-    }
-
->>>>>>> 023c6ea8
     GlobalToolBar.PageRowGlobalToolBarStyleGroup {
         id: globalToolBar
         readonly property int leftReservedSpace: globalToolBarUI.item ? globalToolBarUI.item.leftReservedSpace : 0
@@ -488,136 +455,10 @@
         source: Qt.resolvedUrl("private/globaltoolbar/PageRowGlobalToolBarUI.qml");
     }
 
-<<<<<<< HEAD
-=======
-    ListView {
-        id: mainView
-        boundsBehavior: Flickable.StopAtBounds
-        orientation: Qt.Horizontal
-        snapMode: ListView.SnapToItem
-        currentIndex: 0
-        property int marginForLast: count > 1 ? pagesLogic.get(count-1).page.width - pagesLogic.get(count-1).width : 0
-        leftMargin: LayoutMirroring.enabled ? marginForLast : 0
-        rightMargin: LayoutMirroring.enabled ? 0 : marginForLast
-        preferredHighlightBegin: 0
-        preferredHighlightEnd: 0
-        highlightMoveDuration: Units.longDuration
-        highlightFollowsCurrentItem: true
-        onWidthChanged: updatevisibleItems()
-
-        onContentXChanged: updatevisibleItems()
-
-        function updatevisibleItems() {
-            var visibleItems = [];
-            var cont;
-            var signalChange = false;
-            for (var i = 0; i < pagesLogic.count; ++i) {
-                cont = pagesLogic.get(i);
-                if (cont.x - contentX < width && cont.x + cont.width - contentX > 0) {
-                    visibleItems.push(cont.page);
-                    if (root.visibleItems.indexOf(cont.page) === -1) {
-                        signalChange = true;
-                    }
-                }
-            }
-
-            signalChange = signalChange || (visibleItems.length != root.visibleItems.length)
-
-            if (signalChange) {
-                root.visibleItems = visibleItems;
-                root.visibleItemsChanged();
-            }
-        }
-        onMovementEnded: currentIndex = Math.max(0, indexAt(contentX, 0))
-
-        onFlickEnded: onMovementEnded();
-        onCurrentIndexChanged: {
-            if (currentItem) {
-                currentItem.page.forceActiveFocus();
-            }
-        }
-        opacity: layersStack.depth < 2
-        Behavior on opacity {
-            OpacityAnimator {
-                duration: Units.longDuration
-                easing.type: Easing.InOutQuad
-            }
-        }
-        
-
-        model: ObjectModel {
-            id: pagesLogic
-            readonly property var componentCache: new Array()
-            readonly property int roundedDefaultColumnWidth: root.width < root.defaultColumnWidth*2 ? root.width : root.defaultColumnWidth
-            property var pages: []
->>>>>>> 023c6ea8
-
-
-<<<<<<< HEAD
     QtObject {
         id: pagesLogic
         readonly property var componentCache: new Array()
         readonly property int roundedDefaultColumnWidth: root.width < root.defaultColumnWidth*2 ? root.width : root.defaultColumnWidth
-=======
-                var item = pagesLogic.get(id);
-                if (item.owner) {
-                    item.page.visible = false;
-                    item.page.parent = item.owner;
-                }
-                //FIXME: why reparent ing is necessary?
-                //is destroy just an async deleteLater() that isn't executed immediately or it actually leaks?
-                pagesLogic.remove(id);
-                item.parent = root;
-                root.pageRemoved(item.page);
-                if (item.page.parent===item) {
-                    item.page.destroy(1)
-                }
-                item.destroy();
-                pages.splice(id, 1);
-                root.itemsChanged();
-            }
-            function clearPages () {
-                popScrollAnim.running = false;
-                popScrollAnim.pendingDepth = -1;
-                while (count > 0) {
-                    removePage(count-1);
-                }
-                pages = [];
-                root.itemsChanged();
-            }
-            function initPage(page, properties) {
-                var container = containerComponent.createObject(mainView, {
-                    "level": pagesLogic.count,
-                    "page": page
-                });
-
-                var pageComp;
-                if (page.createObject) {
-                    // page defined as component
-                    pageComp = page;
-                } else if (typeof page == "string") {
-                    // page defined as string (a url)
-                    pageComp = pagesLogic.componentCache[page];
-                    if (!pageComp) {
-                        pageComp = pagesLogic.componentCache[page] = Qt.createComponent(page);
-                    }
-                }
-                if (pageComp) {
-                    // instantiate page from component
-                    page = pageComp.createObject(container.pageParent, properties || {});
-
-                    if (pageComp.status === Component.Error) {
-                        throw new Error("Error while loading page: " + pageComp.errorString());
-                    } 
-                } else {
-                    // copy properties to the page
-                    for (var prop in properties) {
-                        if (properties.hasOwnProperty(prop)) {
-                            page[prop] = properties[prop];
-                        }
-                    }
-                }
->>>>>>> 023c6ea8
 
         function initPage(page, properties) {
 
@@ -661,8 +502,6 @@
             }
         }
     }
-
-<<<<<<< HEAD
 
     ColumnsView {
         id: columnsView
@@ -675,67 +514,6 @@
             OpacityAnimator {
                 duration: Units.longDuration
                 easing.type: Easing.InOutQuad
-=======
-    Component {
-        id: containerComponent
-
-        MouseArea {
-            id: container
-            height: mainView.height
-            width: root.width
-            state: page
-                    ? (page.visible ? (!root.wideMode ? "vertical" : (container.level >= pagesLogic.count - 1 ? "last" : "middle")) : "hidden")
-                    : "";
-            acceptedButtons: Qt.LeftButton | Qt.BackButton | Qt.ForwardButton
-
-            property int level
-
-            readonly property int hint: page && page.implicitWidth ? page.implicitWidth : root.defaultColumnWidth
-            readonly property int roundedHint: Math.floor(root.width/hint) > 0 ? root.width/Math.floor(root.width/hint) : root.width
-            property T.Control __pageRow: root
-
-            property Item footer
-
-            property Item page
-            onPageChanged: {
-                if (page) {
-                    owner = page.parent;
-                    page.parent = container;
-                    page.anchors.left = container.left;
-                    page.anchors.top = container.top;
-                    page.anchors.right = container.right;
-                    page.anchors.bottom = container.bottom;
-                    page.anchors.topMargin = Qt.binding(function() {
-                        if (!wideMode && (page.globalToolBarStyle == ApplicationHeaderStyle.ToolBar || page.globalToolBarStyle == ApplicationHeaderStyle.Titles)) {
-                            return 0;
-                        }
-                        return globalToolBar.actualStyle == ApplicationHeaderStyle.TabBar || globalToolBar.actualStyle == ApplicationHeaderStyle.Breadcrumb ? globalToolBarUI.height : 0;
-                    });
-                } else {
-                    pagesLogic.remove(level);
-                }
-            }
-            property Item owner
-            drag.filterChildren: true
-            onPressed: {
-                switch (mouse.button) {
-                case Qt.BackButton:
-                    root.flickBack();
-                    break;
-                case Qt.ForwardButton:
-                    root.currentIndex = Math.min(root.depth, root.currentIndex + 1);
-                    break;
-                default:
-                    root.currentIndex = level;
-                    break;
-                }
-                mouse.accepted = false;
-            }
-            onFocusChanged: {
-                if (focus) {
-                    root.currentIndex = level;
-                }
->>>>>>> 023c6ea8
             }
         }
     }
