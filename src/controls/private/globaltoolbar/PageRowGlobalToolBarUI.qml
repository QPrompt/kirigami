--- conflicted
+++ resolved
@@ -25,7 +25,7 @@
  
 Kirigami.AbstractApplicationHeader {
     id: header
-    readonly property int leftReservedSpace: (buttonsLayout.visible && buttonsLayout.visibleChildren.length > 1 ? buttonsLayout.width : 0) + (leftHandleAnchor.visible ? leftHandleAnchor.width : 0)
+    readonly property int leftReservedSpace: (buttonsLayout.visible && buttonsLayout.visibleChildren.length > 1 ? buttonsLayout.width : 0) + (leftHandleAnchor.visible ? leftHandleAnchor.width + Kirigami.Units.largeSpacing : 0)
     readonly property int rightReservedSpace: rightHandleAnchor.visible ? backButton.background.implicitHeight : 0
 
     readonly property alias leftHandleAnchor: leftHandleAnchor
@@ -57,39 +57,25 @@
             id: buttonsLayout
             Layout.fillHeight: true
 
+            Layout.leftMargin: Kirigami.Units.largeSpacing
+
             visible: (globalToolBar.showNavigationButtons || root.layers.depth > 1) && (globalToolBar.actualStyle != Kirigami.ApplicationHeaderStyle.None)
 
-<<<<<<< HEAD
-            Item {
-                id: leftHandleAnchor
-                visible: typeof applicationWindow() !== "undefined" && applicationWindow().globalDrawer && applicationWindow().globalDrawer.enabled && applicationWindow().globalDrawer.handleVisible &&
-                (applicationWindow().globalDrawer.handle.handleAnchor == (Qt.application.layoutDirection == Qt.LeftToRight ? leftHandleAnchor : rightHandleAnchor)) && globalToolBar.showNavigationButtons
-                Layout.fillHeight: true
-                Layout.preferredWidth: height
-            }
-=======
->>>>>>> 6ff039f1
             TemplatesPrivate.BackButton {
                 id: backButton
-                visible: globalToolBar.showNavigationButtons || root.layers.depth > 1
                 Layout.leftMargin: leftHandleAnchor.visible ? 0 : Kirigami.Units.smallSpacing
                 Layout.preferredHeight: Math.min(implicitHeight, parent.height)
                 Layout.preferredWidth: height
             }
             TemplatesPrivate.ForwardButton {
-<<<<<<< HEAD
-                visible: globalToolBar.showNavigationButtons
-                Layout.fillHeight: true
-=======
                 Layout.preferredHeight: Math.min(implicitHeight, parent.height)
->>>>>>> 6ff039f1
                 Layout.preferredWidth: height
             }
             Kirigami.Separator {
                 visible: globalToolBar.showNavigationButtons || root.layers.depth > 1
                 Layout.preferredHeight: parent.parent.height * 0.6
                 //FIXME: hacky
-                opacity: buttonsLayout.visibleChildren.length > 1
+                opacity: buttonsLayout.visibleChildren.length > 1 || leftHandleAnchor.visible
             }
         }
 
