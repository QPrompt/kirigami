--- conflicted
+++ resolved
@@ -36,19 +36,11 @@
         anchors.margins: 0
         anchors.horizontalCenter: parent.horizontalCenter
 
-<<<<<<< HEAD
         function resourceIcon(resourceTypes) {
             if (mimeType) {
                 return mimeType.replace("/", "-")
-=======
-            function resourceIcon(resourceTypes) {
-                if (mimeType) {
-                    return mimeType.replace("/", "-")
-                }
-                return "application-x-zerosize"
->>>>>>> 4fbb6256
             }
-            return "nepomuk"
+            return "application-x-zerosize"
         }
 
         icon: {
